--- conflicted
+++ resolved
@@ -29,12 +29,8 @@
  * 06/02/14	Massimiliano Pinto	Added support for enable/disable root user in services
  * 14/02/14	Massimiliano Pinto	Added enable_root_user in the service_params list
  * 11/03/14	Massimiliano Pinto	Added Unix socket support
-<<<<<<< HEAD
- * 11/05/14	Massimiliano Pinto	Added  version_string support to service
-=======
  * 11/05/14	Massimiliano Pinto	Added version_string support to service
  * 19/05/14	Mark Riddoch		Added unique names from section headers
->>>>>>> 7fe50a31
  *
  * @endverbatim
  */

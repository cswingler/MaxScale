#ifndef _SERVER_H
#define _SERVER_H
/*
 * This file is distributed as part of the MariaDB Corporation MaxScale.  It is free
 * software: you can redistribute it and/or modify it under the terms of the
 * GNU General Public License as published by the Free Software Foundation,
 * version 2.
 *
 * This program is distributed in the hope that it will be useful, but WITHOUT
 * ANY WARRANTY; without even the implied warranty of MERCHANTABILITY or FITNESS
 * FOR A PARTICULAR PURPOSE.  See the GNU General Public License for more
 * details.
 *
 * You should have received a copy of the GNU General Public License along with
 * this program; if not, write to the Free Software Foundation, Inc., 51
 * Franklin Street, Fifth Floor, Boston, MA 02110-1301 USA.
 *
 * Copyright MariaDB Corporation Ab 2013-2014
 */
#include <dcb.h>
#include <resultset.h>

/**
 * @file service.h
 *
 * The server level definitions within the gateway
 *
 * @verbatim
 * Revision History
 *
 * Date		Who			Description
 * 14/06/13	Mark Riddoch		Initial implementation
 * 21/06/13	Mark Riddoch		Addition of server status flags
 * 22/07/13	Mark Riddoch		Addition of JOINED status for Galera
 * 18/05/14	Mark Riddoch		Addition of unique_name field
 * 20/05/14	Massimiliano Pinto	Addition of server_string field
 * 20/05/14	Massimiliano Pinto	Addition of node_id field
 * 23/05/14	Massimiliano Pinto	Addition of rlag and node_ts fields
 * 03/06/14	Mark Riddoch		Addition of maintainance mode
 * 20/06/14	Massimiliano Pinto	Addition of master_id, depth, slaves fields
 * 26/06/14	Mark Riddoch		Adidtion of server parameters
 * 30/07/14	Massimiliano Pinto	Addition of NDB status for MySQL Cluster
 * 30/08/14	Massimiliano Pinto	Addition of SERVER_STALE_STATUS
 * 27/10/14	Massimiliano Pinto	Addition of SERVER_MASTER_STICKINESS
 * 19/02/15	Mark Riddoch		Addition of serverGetList
 * 01/06/15	Massimiliano Pinto	Addition of server_update_address/port
 *
 * @endverbatim
 */

/**
 * The server parameters used for weighting routing decissions
 *
 */
typedef struct server_params {
	char		*name;		/**< Parameter name */
	char		*value;		/**< Parameter value */
	struct server_params
			*next;		/**< Next Paramter in the linked list */
} SERVER_PARAM;

/**
 * The server statistics structure
 *
 */
typedef struct {
	int		n_connections;	/**< Number of connections */
	int		n_current;	/**< Current connections */
	int             n_current_ops;  /**< Current active operations */
	int             n_persistent;  /**< Current persistent pool */
} SERVER_STATS;

/**
 * The SERVER structure defines a backend server. Each server has a name
 * or IP address for the server, a port that the server listens on and
 * the name of a protocol module that is loaded to implement the protocol
 * between the gateway and the server.
 */
typedef struct server {
#if defined(SS_DEBUG)
        skygw_chk_t     server_chk_top;
#endif
	char		*unique_name;	/**< Unique name for the server */
	char		*name;		/**< Server name/IP address*/
	unsigned short	port;		/**< Port to listen on */
	char		*protocol;	/**< Protocol module to use */
	unsigned int	status;		/**< Status flag bitmap for the server */
	char		*monuser;	/**< User name to use to monitor the db */
	char		*monpw;		/**< Password to use to monitor the db */
	SERVER_STATS	stats;		/**< The server statistics */
	struct	server	*next;		/**< Next server */
	struct	server	*nextdb;	/**< Next server in list attached to a service */
	char		*server_string;	/**< Server version string, i.e. MySQL server version */
	long		node_id;	/**< Node id, server_id for M/S or local_index for Galera */
	int		rlag;		/**< Replication Lag for Master / Slave replication */
	unsigned long	node_ts;	/**< Last timestamp set from M/S monitor module */
	SERVER_PARAM	*parameters;	/**< Parameters of a server that may be used to weight routing decisions */
	long		master_id;	/**< Master server id of this node */
	int		depth;		/**< Replication level in the tree */
	long		*slaves;	/**< Slaves of this node */
	bool            master_err_is_logged; /*< If node failed, this indicates whether it is logged */
        DCB             *persistent;    /**< List of unused persistent connections to the server */
        SPINLOCK        persistlock;   /**< Lock for adjusting the persistent connections list */
        long            persistpoolmax; /**< Maximum size of persistent connections pool */
        long            persistmaxtime; /**< Maximum number of seconds connection can live */
#if defined(SS_DEBUG)
        skygw_chk_t     server_chk_tail;
#endif
} SERVER;

/**
 * Status bits in the server->status member.
 *
 * These are a bitmap of attributes that may be applied to a server
 */
#define	SERVER_RUNNING		0x0001	/**<< The server is up and running */
#define SERVER_MASTER		0x0002	/**<< The server is a master, i.e. can handle writes */
#define SERVER_SLAVE		0x0004	/**<< The server is a slave, i.e. can handle reads */
#define SERVER_JOINED		0x0008	/**<< The server is joined in a Galera cluster */
#define SERVER_NDB		0x0010	/**<< The server is part of a MySQL cluster setup */
#define SERVER_MAINT		0x0020	/**<< Server is in maintenance mode */
#define SERVER_SLAVE_OF_EXTERNAL_MASTER  0x0040	/**<< Server is slave of a Master outside the provided replication topology */
#define SERVER_STALE_STATUS	0x0080	/**<< Server stale status, monitor didn't update it */
#define SERVER_MASTER_STICKINESS	0x0100	/**<< Server Master stickiness */
#define SERVER_AUTH_ERROR	0x1000	/**<< Authentication erorr from monitor */

/**
 * Is the server running - the macro returns true if the server is marked as running
 * regardless of it's state as a master or slave
 */
#define	SERVER_IS_RUNNING(server)	(((server)->status & (SERVER_RUNNING|SERVER_MAINT)) == SERVER_RUNNING)
/**
 * Is the server marked as down - the macro returns true if the server is believed
 * to be inoperable.
 */
#define	SERVER_IS_DOWN(server)		(((server)->status & SERVER_RUNNING) == 0)
/**
 * Is the server a master? The server must be both running and marked as master
 * in order for the macro to return true
 */
#define	SERVER_IS_MASTER(server) SRV_MASTER_STATUS((server)->status)

#define SRV_MASTER_STATUS(status) ((status & 					\
	(SERVER_RUNNING|SERVER_MASTER|SERVER_SLAVE|SERVER_MAINT)) == 		\
	(SERVER_RUNNING|SERVER_MASTER))

/**
 * Is the server valid candidate for root master. The server must be running, 
 * marked as master and not have maintenance bit set.
 */
#define	SERVER_IS_ROOT_MASTER(server) \
(((server)->status & (SERVER_RUNNING|SERVER_MASTER|SERVER_MAINT)) == (SERVER_RUNNING|SERVER_MASTER))
			
			/**
 * Is the server a slave? The server must be both running and marked as a slave
 * in order for the macro to return true
 */
#define	SERVER_IS_SLAVE(server)	\
			(((server)->status & (SERVER_RUNNING|SERVER_MASTER|SERVER_SLAVE|SERVER_MAINT)) == (SERVER_RUNNING|SERVER_SLAVE))

/**
 * Is the server joined Galera node? The server must be running and joined. 
 */
#define SERVER_IS_JOINED(server) \
	(((server)->status & (SERVER_RUNNING|SERVER_JOINED|SERVER_MAINT)) == (SERVER_RUNNING|SERVER_JOINED))

/**
 * Is the server a SQL node in MySQL Cluster? The server must be running and with NDB status
 */
#define SERVER_IS_NDB(server) \
	(((server)->status & (SERVER_RUNNING|SERVER_NDB|SERVER_MAINT)) == (SERVER_RUNNING|SERVER_NDB))

/**
 * Is the server in maintenance mode. 
 */
#define SERVER_IN_MAINT(server)		((server)->status & SERVER_MAINT)

/** server is not master, slave or joined */
#define SERVER_NOT_IN_CLUSTER(s)        (((s)->status & (SERVER_MASTER|SERVER_SLAVE|SERVER_JOINED|SERVER_NDB)) == 0)

#define SERVER_IS_IN_CLUSTER(s)         (((s)->status & (SERVER_MASTER|SERVER_SLAVE|SERVER_JOINED|SERVER_NDB)) != 0)

#define SERVER_IS_RELAY_SERVER(server) \
        (((server)->status & (SERVER_RUNNING|SERVER_MASTER|SERVER_SLAVE|SERVER_MAINT)) == (SERVER_RUNNING|SERVER_MASTER|SERVER_SLAVE))

extern SERVER	*server_alloc(char *, char *, unsigned short);
extern int	server_free(SERVER *);
extern SERVER	*server_find_by_unique_name(char *);
extern SERVER	*server_find(char *, unsigned short);
extern void	printServer(SERVER *);
extern void	printAllServers();
extern void	dprintAllServers(DCB *);
extern void	dprintAllServersJson(DCB *);
extern void	dprintServer(DCB *, SERVER *);
extern void     dprintPersistentDCBs(DCB *, SERVER *);
extern void	dListServers(DCB *);
extern char	*server_status(SERVER *);
extern void	server_set_status(SERVER *, int);
extern void	server_clear_status(SERVER *, int);
extern void	serverAddMonUser(SERVER *, char *, char *);
extern void	serverAddParameter(SERVER *, char *, char *);
extern char	*serverGetParameter(SERVER *, char *);
extern void	server_update(SERVER *, char *, char *, char *);
extern void     server_set_unique_name(SERVER *, char *);
<<<<<<< HEAD
extern DCB      *server_get_persistent(SERVER *, char *, const char *);
=======
extern void	server_update_address(SERVER *, char *);
extern void	server_update_port(SERVER *,  unsigned short);
>>>>>>> 79c20bfa
extern RESULTSET	*serverGetList();
#endif<|MERGE_RESOLUTION|>--- conflicted
+++ resolved
@@ -202,11 +202,8 @@
 extern char	*serverGetParameter(SERVER *, char *);
 extern void	server_update(SERVER *, char *, char *, char *);
 extern void     server_set_unique_name(SERVER *, char *);
-<<<<<<< HEAD
 extern DCB      *server_get_persistent(SERVER *, char *, const char *);
-=======
 extern void	server_update_address(SERVER *, char *);
 extern void	server_update_port(SERVER *,  unsigned short);
->>>>>>> 79c20bfa
 extern RESULTSET	*serverGetList();
 #endif